(* Iago Abal
 *
 * Copyright (C) 2020 r2c
 *
 * This library is free software; you can redistribute it and/or
 * modify it under the terms of the GNU Lesser General Public License
 * version 2.1 as published by the Free Software Foundation, with the
 * special exception on linking described in file license.txt.
 *
 * This library is distributed in the hope that it will be useful, but
 * WITHOUT ANY WARRANTY; without even the implied warranty of
 * MERCHANTABILITY or FITNESS FOR A PARTICULAR PURPOSE.  See the file
 * license.txt for more details.
*)
open Common
open IL

module G = AST_generic
module F = IL
module D = Dataflow
module VarMap = Dataflow.VarMap

(*****************************************************************************)
(* Types *)
(*****************************************************************************)

(* map for each node/var whether a variable is constant *)
type mapping = G.constness Dataflow.mapping

module DataflowX = Dataflow.Make (struct
    type node = F.node
    type edge = F.edge
    type flow = (node, edge) Ograph_extended.ograph_mutable
    let short_string_of_node n =
      Display_IL.short_string_of_node_kind n.F.n
  end)

(*****************************************************************************)
(* Error management *)
(*****************************************************************************)

let warning tok s =
  let opt_loc =
    try Some (Parse_info.string_of_info tok)
    with Parse_info.NoTokenLocation _ -> None
  in
  match opt_loc with
  | Some loc -> pr2 (spf "%s: %s" loc s)
  | None     -> pr2 s

(*****************************************************************************)
(* Helpers *)
(*****************************************************************************)

let string_of_ctype = function
  | G.Cbool -> "bool"
  | G.Cint  -> "int"
  | G.Cstr  -> "str"
  | G.Cany  -> "???"

let string_of_constness = function
  | G.NotCst -> "dyn"
  | G.Cst t  -> Printf.sprintf "cst(%s)" (string_of_ctype t)
  | G.Lit l  ->
      match l with
      | G.Bool (b, _)   -> Printf.sprintf "lit(%b)" b
      | G.Int (s, _)    -> Printf.sprintf "lit(%s)" s
      | G.String (s, _) -> Printf.sprintf "lit(\"%s\")" s
      | ___else___      -> "lit(???)"

let str_of_name ((s, _tok), sid) =
  spf "%s:%d" s sid

(*****************************************************************************)
(* Constness *)
(*****************************************************************************)

let eq_literal l1 l2 = G.equal_literal l1 l2

let eq_ctype t1 t2 = t1 = t2

let ctype_of_literal = function
  | G.Bool _   -> G.Cbool
  | G.Int _    -> G.Cint
  | G.String _ -> G.Cstr
  | ___else___ -> G.Cany

let eq c1 c2 =
  match c1, c2 with
  | G.Lit l1, G.Lit l2 -> eq_literal l1 l2
  | G.Cst t1, G.Cst t2 -> eq_ctype t1 t2
  | G.NotCst, G.NotCst -> true
  | ___else___         -> false

let union_ctype t1 t2 = if eq_ctype t1 t2 then t1 else G.Cany

let union c1 c2 =
  match c1, c2 with
  | _ when eq c1 c2     -> c1
  | _any,     G.NotCst
  | G.NotCst,    _any   -> G.NotCst
  | G.Lit l1, G.Lit l2  ->
      let t1 = ctype_of_literal l1
      and t2 = ctype_of_literal l2 in
      G.Cst (union_ctype t1 t2)
  | G.Lit l1, G.Cst t2
  | G.Cst t2, G.Lit l1 ->
      let t1 = ctype_of_literal l1 in
      G.Cst (union_ctype t1 t2)
  | G.Cst t1, G.Cst t2 ->
      G.Cst (union_ctype t1 t2)

(* THINK: This assumes that analyses are sound... but they are not
   (e.g. due to aliasing). *)
let refine c1 c2 =
  match c1, c2 with
  | _ when eq c1 c2    -> c1
  | c,        G.NotCst
  | G.NotCst, c        -> c
  | G.Lit _,  _
  | G.Cst _,  G.Cst _  -> c1
  | G.Cst _,  G.Lit _  -> c2

let refine_constness_ref c_ref c' =
  match !c_ref with
  | None   -> c_ref := Some c'
  | Some c -> c_ref := Some (refine c c')

(*****************************************************************************)
(* Constness evaluation *)
(*****************************************************************************)

let literal_of_bool b =
  let b_str = string_of_bool b in
  (* TODO: use proper token when possible? *)
  let tok   = Parse_info.fake_info b_str in
  G.Bool(b, tok)

let literal_of_int i =
  let i_str = string_of_int i in
  (* TODO: use proper token when possible? *)
  let tok   = Parse_info.fake_info i_str in
  G.Int(i_str, tok)

let int_of_literal = function
  | G.Int (str, _) -> int_of_string_opt str
  | ___else___     -> None

let literal_of_string s =
  (* TODO: use proper token when possible? *)
  let tok = Parse_info.fake_info s in
  G.String(s, tok)

let eval_unop_bool op b =
  match op with
  | G.Not -> G.Lit (literal_of_bool (not b))
  | _else -> G.Cst G.Cbool

let eval_binop_bool op b1 b2 =
  match op with
  | G.Or  -> G.Lit (literal_of_bool (b1 || b2))
  | G.And -> G.Lit (literal_of_bool (b1 && b2))
  | _else -> G.Cst G.Cbool

let eval_unop_int op opt_i =
  match op, opt_i with
  | G.Plus,  Some i -> G.Lit (literal_of_int i)
  | G.Minus, Some i -> G.Lit (literal_of_int (-i))
  | ___else____     -> G.Cst G.Cint

(* This reduces arithmetic "exceptions" to `G.Cst G.Cint`, it does NOT
 * detect overflows for any other language than OCaml. Note that OCaml
 * integers have just 63-bits in 64-bit architectures!
*)
let eval_binop_int tok op opt_i1 opt_i2 =
  let sign i = i asr (Sys.int_size-1) in
  match op, opt_i1, opt_i2 with
  | G.Plus,  Some i1, Some i2 ->
      let r = i1 + i2 in
      if sign i1 = sign i2 && sign r <> sign i1 then
        G.Cst G.Cint (* overflow *)
      else
        G.Lit (literal_of_int (i1 + i2))
  | G.Minus, Some i1, Some i2 ->
      let r = i1 - i2 in
      if sign i1 <> sign i2 && sign r <> sign i1 then
        G.Cst G.Cint (* overflow *)
      else
        G.Lit (literal_of_int (i1 + i2))
  | G.Mult,  Some i1, Some i2 ->
<<<<<<< HEAD
      (* Who knows, one day we may be running in 128-bit architectures... *)
      if Sys.int_size < 64 then
        let r = Int64.mul (Int64.of_int i1) (Int64.of_int i2) in
        if Int64.compare (Int64.of_int min_int) r <= 0
        && Int64.compare r (Int64.of_int max_int) <= 0 then
          G.Lit (literal_of_int (Int64.to_int r))
        else
          G.Cst G.Cint (* overflow *)
      else
        G.Cst G.Cint
=======
      let overflow =
        i1 <> 0 && i2 <> 0 &&
        ((i1 < 0 && i2 = min_int)       (* >max_int *)
         || (i1 = min_int && i2 < 0)    (* >max_int *)
         || (if sign i1 * sign i2 = 1 then
               abs i1 > abs(max_int/i2) (* >max_int *)
             else
               abs i1 > abs(min_int/i2) (* <min_int *)
            ))
      in
      if overflow then
        G.Cst G.Cint
      else
        G.Lit (literal_of_int (i1 * i2))
>>>>>>> 57accd55
  | G.Div,   Some i1, Some i2 ->
      if i1 = min_int && i2 = -1 then
        G.Cst G.Cint (* = max_int+1, overflow *)
      else
        (try G.Lit (literal_of_int (i1 / i2))
<<<<<<< HEAD
         with Division_by_zero -> G.Cst G.Cint)
=======
         with Division_by_zero ->
           warning tok "Found division by zero";
           G.Cst G.Cint)
>>>>>>> 57accd55
  | ___else____     -> G.Cst G.Cint

let eval_binop_string op s1 s2 =
  match op with
  | G.Plus
  | G.Concat -> G.Lit (literal_of_string (s1 ^ s2))
  | __else__ -> G.Cst G.Cstr

let rec eval (env :G.constness D.env) exp : G.constness =
  match exp.e with
  | Lvalue lval -> eval_lval env lval
  | Literal li -> G.Lit li
  | Operator (op, args) -> eval_op env op args
  | Composite _
  | Record _
  | Cast _
  | FixmeExp _
    -> G.NotCst

and eval_lval env lval =
  match lval with
  | { base=Var x; offset=NoOffset; constness; } ->
      let opt_c = D.VarMap.find_opt (str_of_name x) env in
      (match !constness, opt_c with
       | None, None       -> G.NotCst
       | Some c, None
       | None, Some c     -> c
       | Some c1, Some c2 -> refine c1 c2
      )
  | ___else___ ->
      G.NotCst

and eval_op env wop args =
  let op, tok = wop in
  let cs = List.map (eval env) args in
  match op, cs with
  | G.Plus, [c1]             -> c1
  | op,     [G.Lit (G.Bool (b, _))] -> eval_unop_bool op b
  | op,     [G.Lit (G.Int _ as li)] -> eval_unop_int op (int_of_literal li)
  | op,     [G.Lit (G.Bool (b1, _)); G.Lit (G.Bool (b2, _))] ->
      eval_binop_bool op b1 b2
  | op,     [G.Lit (G.Int _ as li1); G.Lit (G.Int _ as li2)] ->
      eval_binop_int tok op (int_of_literal li1) (int_of_literal li2)
  | op,     [G.Lit (G.String (s1, _)); G.Lit (G.String (s2, _))] ->
      eval_binop_string op s1 s2
  | _op,    [G.Cst _ as c1]    -> c1
  | _op,    [G.Cst t1; G.Cst t2] -> G.Cst (union_ctype t1 t2)
  | _op,    [G.Lit l1; G.Cst t2]
  | _op,    [G.Cst t2; G.Lit l1] ->
      let t1 = ctype_of_literal l1 in
      G.Cst (union_ctype t1 t2)
  | ___else___ -> G.NotCst

(*****************************************************************************)
(* Transfer *)
(*****************************************************************************)

let union_env =
  Dataflow.varmap_union union

let (transfer: flow:F.cfg -> G.constness Dataflow.transfn) =
  fun ~flow ->
  (* the transfer function to update the mapping at node index ni *)
  fun mapping ni ->

  let inp' = (* input mapping *)
    (flow#predecessors ni)#fold (fun acc (ni_pred, _) ->
      union_env acc mapping.(ni_pred).D.out_env
    ) VarMap.empty
  in

  let out' =
    let node = flow#nodes#assoc ni in
    match node.F.n with
    | Enter | Exit | TrueNode | FalseNode | Join
    | NCond _ | NGoto _ | NReturn _ | NThrow _ | NOther _
    | NTodo _
      -> inp'
    | NInstr instr ->
        match instr.i with
        (* TODO: Handle base=Mem _ and base=VarSpecial _ cases. *)
        | Assign ({base=Var var; offset=NoOffset; constness=_;}, exp) ->
            let cexp = eval inp' exp in
            D.VarMap.add (str_of_name var) cexp inp'
        | ___else___ -> (* assume non-constant *)
            let lvar_opt = IL.lvar_of_instr_opt instr in
            match lvar_opt with
            | None      -> inp'
            | Some lvar -> D.VarMap.add (str_of_name lvar) G.NotCst inp'
  in

  {D. in_env = inp'; out_env = out'}

(*****************************************************************************)
(* Entry point *)
(*****************************************************************************)

let (fixpoint: F.cfg -> mapping) = fun flow ->
  DataflowX.fixpoint
    ~eq
    ~init:(DataflowX.new_node_array flow (Dataflow.empty_inout ()))
    ~trans:(transfer ~flow)
    (* constness is a forward analysis! *)
    ~forward:true
    ~flow

let update_constness (flow :F.cfg) mapping =

  flow#nodes#keys
  |> List.iter (fun ni ->

    let ni_info = mapping.(ni) in

    let node = flow#nodes#assoc ni in

    (* Update RHS constness according to the input env. *)
    rlvals_of_node node.n
    |> List.iter (function
      | {base = Var var; constness; _} ->
          (match D.VarMap.find_opt (str_of_name var) ni_info.D.in_env with
           | None   -> ()
           | Some c -> refine_constness_ref constness c
          )
      | ___else___ -> ()
    );

    (* Update LHS constness according to the output env. *)
    match lval_of_node_opt node.n with
    | None -> ()
    | Some {base=Var var; offset=NoOffset; constness;} ->
        (match D.VarMap.find_opt (str_of_name var) ni_info.D.out_env with
         | None   -> ()
         | Some c -> refine_constness_ref constness c)
    | Some _ -> () (* TODO: Handle base=Mem _ and base=VarSpecial _ cases. *)
  )<|MERGE_RESOLUTION|>--- conflicted
+++ resolved
@@ -188,18 +188,6 @@
       else
         G.Lit (literal_of_int (i1 + i2))
   | G.Mult,  Some i1, Some i2 ->
-<<<<<<< HEAD
-      (* Who knows, one day we may be running in 128-bit architectures... *)
-      if Sys.int_size < 64 then
-        let r = Int64.mul (Int64.of_int i1) (Int64.of_int i2) in
-        if Int64.compare (Int64.of_int min_int) r <= 0
-        && Int64.compare r (Int64.of_int max_int) <= 0 then
-          G.Lit (literal_of_int (Int64.to_int r))
-        else
-          G.Cst G.Cint (* overflow *)
-      else
-        G.Cst G.Cint
-=======
       let overflow =
         i1 <> 0 && i2 <> 0 &&
         ((i1 < 0 && i2 = min_int)       (* >max_int *)
@@ -214,19 +202,14 @@
         G.Cst G.Cint
       else
         G.Lit (literal_of_int (i1 * i2))
->>>>>>> 57accd55
   | G.Div,   Some i1, Some i2 ->
       if i1 = min_int && i2 = -1 then
         G.Cst G.Cint (* = max_int+1, overflow *)
       else
         (try G.Lit (literal_of_int (i1 / i2))
-<<<<<<< HEAD
-         with Division_by_zero -> G.Cst G.Cint)
-=======
          with Division_by_zero ->
            warning tok "Found division by zero";
            G.Cst G.Cint)
->>>>>>> 57accd55
   | ___else____     -> G.Cst G.Cint
 
 let eval_binop_string op s1 s2 =
