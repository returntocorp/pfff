--- conflicted
+++ resolved
@@ -398,180 +398,6 @@
  and 'a list1 = 'a * 'a list
 
   (* with tarzan *)
-<<<<<<< HEAD
-
-
-(*
-a_content [a] 	::=	heading
- 	|	text
-a_tag 	::=	<a>
- 	 	{a_content}0
- 	 	</a>
-abbr_tag 	::=	<abbr> text </abbr>
-acronym_tag 	::=	<acronym> text </acronym>
-
-applet_content 	::=	{<param>}0
- 	 	body_content
-applet_tag 	::=	<applet> applet_content </applet>
-b_tag 	::=	<b> text </b>
-
-bdo_tag 	::=	<bdo> text </bdo>
-big_tag 	::=	<big> text </big>
-blink_tag 	::=	<blink> text </blink>
-
-
-caption_tag 	::=	<caption> body_content </caption>
-
-
-cite_tag 	::=	<cite> text </cite>
-code_tag 	::=	<code> text </code>
-
-colgroup_content 	::=	{<col>}0
-colgroup_tag 	::=	<colgroup>
- 	 	colgroup_content
-
-content_style 	::=	abbr_tag
- 	|	acronym_tag
- 	|	cite_tag
- 	|	code_tag
- 	|	dfn_tag
- 	|	em_tag
- 	|	kbd_tag
- 	|	q_tag
- 	|	strong_tag
- 	|	var_tag
-dd_tag 	::=	<dd> flow </dd>
-dfn_tag 	::=	<dfn> text </dfn>
-
-dl_content 	::=	dt_tag dd_tag
-
-dt_tag 	::=	<dt>
- 	 	text
- 	 	</dt>
-em_tag 	::=	<em> text </em>
-fieldset_tag 	::=	<fieldset>
- 	 	[legend_tag]
- 	 	{form_content}0
- 	 	</fieldset>
-
-font_tag 	::=	<font> style_text </font>
-form_content [c] 	::=	<input>
- 	|	<keygen>
- 	|	body_content
- 	|	fieldset_tag
- 	|	label_tag
- 	|	select_tag
- 	|	textarea_tag
-
-frameset_content 	::=	<frame>
- 	|	noframes_tag
-frameset_tag 	::=	<frameset>
- 	 	{frameset_content}0
- 	 	</frameset>
-
-
-i_tag 	::=	<i> text </i>
-ilayer_tag 	::=	<ilayer> body_content </ilayer>
-
-kbd_tag 	::=	<kbd> text </kbd>
-label_content [d] 	::=	<input>
- 	|	body_content
- 	|	select_tag
- 	|	textarea_tag
-label_tag 	::=	<label>
- 	 	{label_content}0
- 	 	</label>
-
-legend_tag 	::=	<legend> text </legend>
-li_tag 	::=	<li> flow </li>
-
-noembed_tag 	::=	<noembed> text </noembed>
-noframes_tag 	::=	<noframes>
- 	 	{body_content}0
- 	 	</noframes>
-noscript_tag 	::=	<noscript> text </noscript>
-object_content 	::=	{<param>}0
- 	 	body_content
-object_tag 	::=	<object> object_content </object>
-
-optgroup_tag 	::=	<optgroup>
- 	 	{option_tag}0
- 	 	</optgroup>
-option_tag 	::=	<option> plain_text </option>
-p_tag 	::=	<p> text </p>
-physical_style 	::=	b_tag
- 	|	bdo_tag
- 	|	big_tag
- 	|	blink_tag
- 	|	font_tag
- 	|	i_tag
- 	|	s_tag
- 	|	small_tag
- 	|	span_tag
- 	|	strike_tag
- 	|	sub_tag
- 	|	sup_tag
- 	|	tt_tag
- 	|	u_tag
-pre_content 	::=	<br>
- 	|	<hr>
- 	|	a_tag
- 	|	style_text
-
-q_tag 	::=	<q> text </q>
-s_tag 	::=	<s> text </s>
-samp_tag 	::=	<samp> text </samp>
-script_tag [f] 	::=	<script> plain_text </script>
-select_content 	::=	optgroup_tag
- 	|	option_tag
-select_tag 	::=	<select>
- 	 	{select_content}0
- 	 	</select>
-server_tag [g] 	::=	<server> plain_text </server>
-small_tag 	::=	<small> text </small>
-span_tag 	::=	<span> text </span>
-strike_tag 	::=	<strike> text </strike>
-strong_tag 	::=	<strong> text </strong>
-
-sub_tag 	::=	<sub> text </sub>
-sup_tag 	::=	<sup> text </sup>
-table_cell 	::=	td_tag
- 	|	th_tag
-table_content 	::=	<tbody>
- 	|	<tfoot>
- 	|	<thead>
- 	|	tr_tag
-table_tag 	::=	<table>
- 	 	[caption_tag]
- 	 	{colgroup_tag}0
- 	 	{table_content}0
- 	 	</table>
-td_tag 	::=	<td> body_content </td>
-
-text_content 	::=
- 	|	a_tag
- 	|	applet_tag
- 	|	content_style
- 	|	ilayer_tag
- 	|	noembed_tag
- 	|	noscript_tag
- 	 	 
- 	|	object_tag
- 	|	physical_style
- 	|	plain_text
-textarea_tag 	::=	<textarea> plain_text </textarea>
-th_tag 	::=	<th> body_content </th>
-
-tr_tag 	::=	<tr>
- 	 	{table_cell}0
- 	 	</tr>
-tt_tag 	::=	<tt> text </tt>
-u_tag 	::=	<u> text </u>
-
-var_tag 	::=	<var> text </var>
-*)
-=======
->>>>>>> a63906a7
 
 (* 
  * TODO
