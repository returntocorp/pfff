--- conflicted
+++ resolved
@@ -148,13 +148,8 @@
 (* Language specific, building the prolog db *)
 (*****************************************************************************)
 let build_prolog_db lang root xs =
-<<<<<<< HEAD
-  let root = Common.realpath root +> Common2.chop_dirsymbol in
+  let root = Common.fullpath root +> Common2.chop_dirsymbol in
   let files = Find_source.files_of_dir_or_files ~lang xs in
-=======
-  let root = Common.fullpath root +> Common2.chop_dirsymbol in
-  let files = Find_source.files_of_dir_or_files ~lang ~verbose:!verbose xs in
->>>>>>> e5d1ca48
   match lang with
   | "php" ->
       (* 
