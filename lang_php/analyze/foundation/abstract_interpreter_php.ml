--- conflicted
+++ resolved
@@ -446,23 +446,6 @@
       let heap, v = expr env heap e in
       call env heap v el
 
-<<<<<<< HEAD
-  | New (e, el) ->
-      let c = get_class env heap e in
-      let heap = lazy_class env heap c in
-      (* *myobj* = c::*BUILD*(el);
-       * *myobj->__construct(el);
-       *)
-      let stl = [
-        Expr (Assign (None, Id (w "*myobj*"),
-                     Call (Class_get (Id (w c), Id (w "*BUILD*")), el)));
-        Expr (Call (Obj_get (Id (w "*myobj*"), Id (w "__construct")), el));
-      ] in
-      let heap = stmtl env heap stl in
-      let heap, _, v = Var.get env heap "*myobj*" in
-      Var.unset env "*myobj*";
-      heap, v
-=======
   | New (c, el) ->
       new_ env heap c el
 
@@ -470,7 +453,6 @@
       let heap, v = xml env heap x in
       heap, if !Taint.taint_mode then Vabstr Txhp else v
 
->>>>>>> 1e488584
   | InstanceOf (e1, e2) ->
       let heap, _ = expr env heap e1 in
       let heap, _ = expr env heap e2 in
@@ -906,7 +888,9 @@
 and new_ env heap c el =
   let c = get_class env heap c in
   let heap = lazy_class env heap c in
-  (* pad: ?? *)
+  (* *myobj* = c::*BUILD*(el);
+   * *myobj->__construct(el);
+   *)
   let stl = [
     Expr (Assign (None, Id (w "*myobj*"),
                  Call (Class_get (Id (w c), Id (w "*BUILD*")), el)));
