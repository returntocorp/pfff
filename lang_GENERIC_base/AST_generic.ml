--- conflicted
+++ resolved
@@ -766,19 +766,17 @@
    * Indeed, the main use of those 'tok' is to accurately report a match range
    * in semgrep.
   *)
-<<<<<<< HEAD
-
-  mutable s_backrefs: String_set.t option;
+
+mutable s_backrefs: String_set.t option;
   (* set of metavariables referenced in the "rest of the pattern", as
    * determined by matching order. This is used to determine which of the bound
    * metavariables should be added to the cache key for this node.
    * This field is set on pattern ASTs only, in a pass right after parsing
    * and before matching.
   *)
-=======
-  (* used in semgrep to skip some AST matching *)
+
+(* used in semgrep to skip some AST matching *)
   mutable s_bf: Bloom_filter.t option [@equal fun _a _b -> true];
->>>>>>> 57accd55
 }
 and stmt_kind =
   (* See also IL.ml where Call/Assign/Seq are not in expr and where there are
@@ -1709,11 +1707,7 @@
   }
 (*e: function [[AST_generic.basic_entity]] *)
 
-<<<<<<< HEAD
-let s skind = { s = skind; s_id = -1; s_backrefs = None }
-=======
-let s skind = { s = skind; s_id = -1; s_bf = None }
->>>>>>> 57accd55
+let s skind = { s = skind; s_id = -1; s_bf = None; s_backrefs = None }
 
 (*s: function [[AST_generic.basic_field]] *)
 let basic_field id vopt typeopt =
